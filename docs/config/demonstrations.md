# Changing the demonstrations

!!! warning "Under construction"
    We're in the process of updating this page to reflect SWE-agent 1.0.0.

An important way to show LMs how to use commands and interact with the environment is through providing a demonstration - which is basically a completed [trajectory](../usage/trajectories.md) that the LM can learn from.

<<<<<<< HEAD
For simplicity we only ingest demonstrations in the form of a trajectory file. However, since trajectory files are usually JSON, you can convert them to yaml using the `make_demos/convert_traj_to_demo.py` script to be more human-readable and easier to edit.
=======
For simplicity we only ingest demonstrations in the from of a trajectory file. However, since trajectory files are usually JSON, you can convert them to yaml using the `sweagent traj-to-demo` command to be more human-readable and easier to edit.
>>>>>>> de91f53f

Demo (yaml) files are stored in the `demos/` directory by default and consist primarily of the sequence of actions that an LM would need to take to complete a task. It's important that your demo have the proper format to be parsed by SWE-agent and your config.

## Manually creating a custom trajectory <a name="manual"></a>

You can manually generate a trajectory by running the agent with `--agent.model.name=human_thought`.
This lets you input, at each turn, the thought (ending with END_THOUGHT) and then the action (a single command).

You should then convert that trajectory into a demonstration as shown below.

To edit text in `human_thought` mode with the traditional line-based editor:

1. Run the command `edit edit_start_line:edit_end_line`
2. Write the text you want to insert. Feel free to write the text across multiple lines.
3. Press `return` then write `end_of_edit` and then press `return` again to submit the edit.

If you would like to run `human_thought` mode without having to type in a thought at each turn (for debugging for example), use  `--agent.model.name=human`.

## Converting an existing trajectory into a demonstration

Here's how you can make a demo from an existing trajectory file (like the one created from the previous step):

1. Find a basic trajectory that you already like and want to use as the basis for your demo.
   For instance, consider the `.traj` files in the [`trajectories/demonstrations/` folder](https://github.com/princeton-nlp/SWE-agent/tree/main/trajectories/demonstrations)
   or find the trajectory from the previous step (the path will be printed at the bottom).
2. Run `sweagent traj-to-demo --traj_path<path to trajectory file.traj>` to convert the trajectory to a demo.
   This demo will be saved as a readable yaml file in the `demos/` directory.
3. Edit the demo by hand to make it work for your particular use case and configuration.
4. (Optional) Run `sweagent run-replay --traj_path <path to demo>` to execute the actions of the demo, have the system generate the execution output, and ensure that it works as expected.
5. Inspect the resulting trajectory to ensure it was executed correctly.
6. Specify the path to your demonstration in your [config file](config.md)

{% include-markdown "../_footer.md" %}<|MERGE_RESOLUTION|>--- conflicted
+++ resolved
@@ -5,11 +5,7 @@
 
 An important way to show LMs how to use commands and interact with the environment is through providing a demonstration - which is basically a completed [trajectory](../usage/trajectories.md) that the LM can learn from.
 
-<<<<<<< HEAD
-For simplicity we only ingest demonstrations in the form of a trajectory file. However, since trajectory files are usually JSON, you can convert them to yaml using the `make_demos/convert_traj_to_demo.py` script to be more human-readable and easier to edit.
-=======
 For simplicity we only ingest demonstrations in the from of a trajectory file. However, since trajectory files are usually JSON, you can convert them to yaml using the `sweagent traj-to-demo` command to be more human-readable and easier to edit.
->>>>>>> de91f53f
 
 Demo (yaml) files are stored in the `demos/` directory by default and consist primarily of the sequence of actions that an LM would need to take to complete a task. It's important that your demo have the proper format to be parsed by SWE-agent and your config.
 
